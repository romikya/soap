--- conflicted
+++ resolved
@@ -79,17 +79,16 @@
     assert Wsdl.get_complex_types(@wsdl) == types
   end
 
-<<<<<<< HEAD
   test "get_soap_action_by_operation_name returns correctly action" do
     operation = "SendMessage"
     soap_action = "com.esendex.ems.soapinterface/SendMessage"
 
     assert Wsdl.get_soap_action_by_operation_name(@wsdl, operation) == soap_action
-=======
+  end
+  
   test "#get_operations returns list of operations" do
     operations = ["SendMessage", "SendMessageMultipleRecipients"]
 
     assert Wsdl.get_operations(@wsdl) == operations
->>>>>>> 620ab6d4
   end
 end