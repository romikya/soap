--- conflicted
+++ resolved
@@ -14,11 +14,6 @@
     headers = Params.build_headers(wsdl, operation, headers)
     body = Params.build_body(wsdl, operation, params)
 
-<<<<<<< HEAD
-    IO.inspect(body)
-    HTTPoison.post!(url, body, headers)
-=======
     HTTPoison.post(url, body, headers)
->>>>>>> c35f0eb9
   end
 end